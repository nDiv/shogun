--- conflicted
+++ resolved
@@ -740,8 +740,7 @@
 		/** helper function for hmm classify on 1 example */
 		bool do_hmm_classify_example(bool one_class=false);
 		/** helper function for add/set features */
-<<<<<<< HEAD
-		bool do_set_features(bool add=false, bool check_dot=false);
+		bool do_set_features(bool add=false, bool check_dot=false, int32_t repetitions=1);
 
 		/** perform bit embedding */
 		void convert_to_bitembedding(CFeatures* &features, bool convert_to_word, bool convert_to_ulong);
@@ -751,9 +750,6 @@
 		bool obtain_from_position_list(CFeatures* features);
 		/** obtain by sliding window */
 		bool obtain_by_sliding_window(CFeatures* features);
-=======
-		bool do_set_features(bool add=false, bool check_dot=false, int32_t repetitions=1);
->>>>>>> f267987d
 		/** helper function to create a kernel */
 		CKernel* create_kernel();
 
