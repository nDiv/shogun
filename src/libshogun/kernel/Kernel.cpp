/*
 * EXCEPT FOR THE KERNEL CACHING FUNCTIONS WHICH ARE (W) THORSTEN JOACHIMS
 * COPYRIGHT (C) 1999  UNIVERSITAET DORTMUND - ALL RIGHTS RESERVED
 *
 * this program is free software; you can redistribute it and/or modify
 * it under the terms of the GNU General Public License as published by
 * the Free Software Foundation; either version 3 of the License, or
 * (at your option) any later version.
 *
 * Written (W) 1999-2009 Soeren Sonnenburg
 * Written (W) 1999-2008 Gunnar Raetsch
 * Copyright (C) 1999-2009 Fraunhofer Institute FIRST and Max-Planck-Society
 */

#include "lib/config.h"
#include "lib/common.h"
#include "lib/io.h"
#include "lib/File.h"
#include "lib/Time.h"
#include "lib/Signal.h"

#include "base/Parallel.h"

#include "kernel/Kernel.h"
#include "kernel/IdentityKernelNormalizer.h"
#include "features/Features.h"
#include "base/Parameter.h"

#include "classifier/svm/SVM.h"

#include <string.h>
#include <unistd.h>
#include <math.h>

#ifndef WIN32
#include <pthread.h>
#endif

using namespace shogun;

CKernel::CKernel() : CSGObject()
{
	init();
}

CKernel::CKernel(int32_t size) : CSGObject()
{
	init();

	if (size<10)
		size=10;

	cache_size=size;
}


CKernel::CKernel(CFeatures* p_lhs, CFeatures* p_rhs, int32_t size) : CSGObject()
{
	init();

	if (size<10)
		size=10;

	cache_size=size;

	set_normalizer(new CIdentityKernelNormalizer());
	init(p_lhs, p_rhs);
}

CKernel::~CKernel()
{
	if (get_is_initialized())
		SG_ERROR("Kernel still initialized on destruction.\n");

	remove_lhs_and_rhs();
	SG_UNREF(normalizer);

	SG_INFO("Kernel deleted (%p).\n", this);
}

void CKernel::get_kernel_matrix(float64_t** dst, int32_t* m, int32_t* n)
{
	ASSERT(dst && m && n);

	float64_t* result = NULL;

	if (has_features())
	{
		int32_t num_vec1=get_num_vec_lhs();
		int32_t num_vec2=get_num_vec_rhs();
		*m=num_vec1;
		*n=num_vec2;

		int64_t total_num = ((int64_t) num_vec1) * num_vec2;
		SG_DEBUG( "allocating memory for a kernel matrix"
				" of size %dx%d\n", num_vec1, num_vec2);

		result=(float64_t*) malloc(sizeof(float64_t)*total_num);
		ASSERT(result);
		get_kernel_matrix<float64_t>(num_vec1,num_vec2, result);
	}
	else
		SG_ERROR( "no features assigned to kernel\n");

	*dst=result;
}

#ifdef USE_SVMLIGHT
void CKernel::resize_kernel_cache(KERNELCACHE_IDX size, bool regression_hack)
{
	if (size<10)
		size=10;

	kernel_cache_cleanup();
	cache_size=size;

	if (has_features() && get_num_vec_lhs())
		kernel_cache_init(cache_size, regression_hack);
}
#endif //USE_SVMLIGHT

bool CKernel::init(CFeatures* l, CFeatures* r)
{
	//make sure features were indeed supplied
	ASSERT(l);
	ASSERT(r);

	//make sure features are compatible
	ASSERT(l->get_feature_class()==r->get_feature_class());
	ASSERT(l->get_feature_type()==r->get_feature_type());

	//remove references to previous features
	remove_lhs_and_rhs();

    //increase reference counts
    SG_REF(l);
    if (l==r)
		lhs_equals_rhs=true;
	else // l!=r
        SG_REF(r);

	lhs=l;
	rhs=r;

	ASSERT(!num_lhs || num_lhs==l->get_num_vectors());
	ASSERT(!num_rhs || num_rhs==l->get_num_vectors());

	num_lhs=l->get_num_vectors();
	num_rhs=r->get_num_vectors();

	return true;
}

bool CKernel::set_normalizer(CKernelNormalizer* n)
{
	SG_REF(n);
	if (lhs && rhs)
		n->init(this);

	SG_UNREF(normalizer);
	normalizer=n;

	return (normalizer!=NULL);
}

CKernelNormalizer* CKernel::get_normalizer()
{
	SG_REF(normalizer)
	return normalizer;
}

bool CKernel::init_normalizer()
{
	return normalizer->init(this);
}

void CKernel::cleanup()
{
	remove_lhs_and_rhs();
}

#ifdef USE_SVMLIGHT
/****************************** Cache handling *******************************/

void CKernel::kernel_cache_init(int32_t buffsize, bool regression_hack)
{
	int32_t totdoc=get_num_vec_lhs();
	if (totdoc<=0)
	{
		SG_ERROR("kernel has zero rows: num_lhs=%d num_rhs=%d\n",
				get_num_vec_lhs(), get_num_vec_rhs());
	}
	uint64_t buffer_size=0;
	int32_t i;

	//in regression the additional constraints are made by doubling the training data
	if (regression_hack)
		totdoc*=2;

	buffer_size=((uint64_t) buffsize)*1024*1024/sizeof(KERNELCACHE_ELEM);
	if (buffer_size>((uint64_t) totdoc)*totdoc)
		buffer_size=((uint64_t) totdoc)*totdoc;

	SG_INFO( "using a kernel cache of size %lld MB (%lld bytes) for %s Kernel\n", buffer_size*sizeof(KERNELCACHE_ELEM)/1024/1024, buffer_size*sizeof(KERNELCACHE_ELEM), get_name());

	//make sure it fits in the *signed* KERNELCACHE_IDX type
	ASSERT(buffer_size < (((uint64_t) 1) << (sizeof(KERNELCACHE_IDX)*8-1)));

	kernel_cache.index = new int32_t[totdoc];
	kernel_cache.occu = new int32_t[totdoc];
	kernel_cache.lru = new int32_t[totdoc];
	kernel_cache.invindex = new int32_t[totdoc];
	kernel_cache.active2totdoc = new int32_t[totdoc];
	kernel_cache.totdoc2active = new int32_t[totdoc];
	kernel_cache.buffer = new KERNELCACHE_ELEM[buffer_size];
	kernel_cache.buffsize=buffer_size;
	kernel_cache.max_elems=(int32_t) (kernel_cache.buffsize/totdoc);

	if(kernel_cache.max_elems>totdoc) {
		kernel_cache.max_elems=totdoc;
	}

	kernel_cache.elems=0;   // initialize cache
	for(i=0;i<totdoc;i++) {
		kernel_cache.index[i]=-1;
		kernel_cache.lru[i]=0;
	}
	for(i=0;i<totdoc;i++) {
		kernel_cache.occu[i]=0;
		kernel_cache.invindex[i]=-1;
	}

	kernel_cache.activenum=totdoc;;
	for(i=0;i<totdoc;i++) {
		kernel_cache.active2totdoc[i]=i;
		kernel_cache.totdoc2active[i]=i;
	}

	kernel_cache.time=0;
}

void CKernel::get_kernel_row(
	int32_t docnum, int32_t *active2dnum, float64_t *buffer, bool full_line)
{
	int32_t i,j;
	KERNELCACHE_IDX start;

	int32_t num_vectors = get_num_vec_lhs();
	if (docnum>=num_vectors)
		docnum=2*num_vectors-1-docnum;

	/* is cached? */
	if(kernel_cache.index[docnum] != -1)
	{
		kernel_cache.lru[kernel_cache.index[docnum]]=kernel_cache.time; /* lru */
		start=((KERNELCACHE_IDX) kernel_cache.activenum)*kernel_cache.index[docnum];

		if (full_line)
		{
			for(j=0;j<get_num_vec_lhs();j++)
			{
				if(kernel_cache.totdoc2active[j] >= 0)
					buffer[j]=kernel_cache.buffer[start+kernel_cache.totdoc2active[j]];
				else
					buffer[j]=(float64_t) kernel(docnum, j);
			}
		}
		else
		{
			for(i=0;(j=active2dnum[i])>=0;i++)
			{
				if(kernel_cache.totdoc2active[j] >= 0)
					buffer[j]=kernel_cache.buffer[start+kernel_cache.totdoc2active[j]];
				else
				{
					int32_t k=j;
					if (k>=num_vectors)
						k=2*num_vectors-1-k;
					buffer[j]=(float64_t) kernel(docnum, k);
				}
			}
		}
	}
	else
	{
		if (full_line)
		{
			for(j=0;j<get_num_vec_lhs();j++)
				buffer[j]=(KERNELCACHE_ELEM) kernel(docnum, j);
		}
		else
		{
			for(i=0;(j=active2dnum[i])>=0;i++)
			{
				int32_t k=j;
				if (k>=num_vectors)
					k=2*num_vectors-1-k;
				buffer[j]=(KERNELCACHE_ELEM) kernel(docnum, k);
			}
		}
	}
}


// Fills cache for the row m
void CKernel::cache_kernel_row(int32_t m)
{
	register int32_t j,k,l;
	register KERNELCACHE_ELEM *cache;

	int32_t num_vectors = get_num_vec_lhs();

	if (m>=num_vectors)
		m=2*num_vectors-1-m;

	if(!kernel_cache_check(m))   // not cached yet
	{
		cache = kernel_cache_clean_and_malloc(m);
		if(cache) {
			l=kernel_cache.totdoc2active[m];

			for(j=0;j<kernel_cache.activenum;j++)  // fill cache
			{
				k=kernel_cache.active2totdoc[j];

				if((kernel_cache.index[k] != -1) && (l != -1) && (k != m)) {
					cache[j]=kernel_cache.buffer[((KERNELCACHE_IDX) kernel_cache.activenum)
						*kernel_cache.index[k]+l];
				}
				else
				{
					if (k>=num_vectors)
						k=2*num_vectors-1-k;

					cache[j]=kernel(m, k);
				}
			}
		}
		else
			perror("Error: Kernel cache full! => increase cache size");
	}
}


void* CKernel::cache_multiple_kernel_row_helper(void* p)
{
	int32_t j,k,l;
	S_KTHREAD_PARAM* params = (S_KTHREAD_PARAM*) p;

	for (int32_t i=params->start; i<params->end; i++)
	{
		KERNELCACHE_ELEM* cache=params->cache[i];
		int32_t m = params->uncached_rows[i];
		l=params->kernel_cache->totdoc2active[m];

		for(j=0;j<params->kernel_cache->activenum;j++)  // fill cache
		{
			k=params->kernel_cache->active2totdoc[j];

			if((params->kernel_cache->index[k] != -1) && (l != -1) && (!params->needs_computation[k])) {
				cache[j]=params->kernel_cache->buffer[((KERNELCACHE_IDX) params->kernel_cache->activenum)
					*params->kernel_cache->index[k]+l];
			}
			else
				{
					if (k>=params->num_vectors)
						k=2*params->num_vectors-1-k;

					cache[j]=params->kernel->kernel(m, k);
				}
		}

		//now line m is cached
		params->needs_computation[m]=0;
	}
	return NULL;
}

// Fills cache for the rows in key
void CKernel::cache_multiple_kernel_rows(int32_t* rows, int32_t num_rows)
{
#ifndef WIN32
	if (parallel->get_num_threads()<2)
	{
#endif
		for(int32_t i=0;i<num_rows;i++)
			cache_kernel_row(rows[i]);
#ifndef WIN32
	}
	else
	{
		// fill up kernel cache
		int32_t* uncached_rows = new int32_t[num_rows];
		KERNELCACHE_ELEM** cache = new KERNELCACHE_ELEM*[num_rows];
		pthread_t* threads = new pthread_t[parallel->get_num_threads()-1];
		S_KTHREAD_PARAM* params = new S_KTHREAD_PARAM[parallel->get_num_threads()-1];
		int32_t num_threads=parallel->get_num_threads()-1;
		int32_t num_vec=get_num_vec_lhs();
		ASSERT(num_vec>0);
		uint8_t* needs_computation=new uint8_t[num_vec];
		memset(needs_computation, 0, sizeof(uint8_t)*num_vec);
		int32_t step=0;
		int32_t num=0;
		int32_t end=0;

		// allocate cachelines if necessary
		for (int32_t i=0; i<num_rows; i++)
		{
			int32_t idx=rows[i];
			if (kernel_cache_check(idx))
				continue;

			if (idx>=num_vec)
				idx=2*num_vec-1-idx;

			needs_computation[idx]=1;
			uncached_rows[num]=idx;
			cache[num]= kernel_cache_clean_and_malloc(idx);

			if (!cache[num])
				SG_ERROR("Kernel cache full! => increase cache size\n");

			num++;
		}

		if (num>0)
		{
			step= num/parallel->get_num_threads();

			if (step<1)
			{
				num_threads=num-1;
				step=1;
			}

			for (int32_t t=0; t<num_threads; t++)
			{
				params[t].kernel = this;
				params[t].kernel_cache = &kernel_cache;
				params[t].cache = cache;
				params[t].uncached_rows = uncached_rows;
				params[t].needs_computation = needs_computation;
				params[t].num_uncached = num;
				params[t].start = t*step;
				params[t].end = (t+1)*step;
				params[t].num_vectors = get_num_vec_lhs();
				end=params[t].end;

				int code=pthread_create(&threads[t], NULL,
						CKernel::cache_multiple_kernel_row_helper, (void*)&params[t]);

				if (!code)
				{
					SG_WARNING("Thread creation failed (thread %d of %d) "
							"with error:'%s'\n",t, num_threads, strerror(code));
					num_threads=t;
					end=t*step;
					break;
				}
			}
		}
		else
			num_threads=-1;


		S_KTHREAD_PARAM last_param;
		last_param.kernel = this;
		last_param.kernel_cache = &kernel_cache;
		last_param.cache = cache;
		last_param.uncached_rows = uncached_rows;
		last_param.needs_computation = needs_computation;
		last_param.start = end;
		last_param.num_uncached = num;
		last_param.end = num;
		last_param.num_vectors = get_num_vec_lhs();

		cache_multiple_kernel_row_helper(&last_param);


		for (int32_t t=0; t<num_threads; t++)
		{
			if (pthread_join(threads[t], NULL) != 0)
				SG_WARNING("pthread_join of thread %d/%d failed\n", t, num_threads);
		}

		delete[] needs_computation;
		delete[] params;
		delete[] threads;
		delete[] cache;
		delete[] uncached_rows;
	}
#endif
}

// remove numshrink columns in the cache
// which correspond to examples marked
void CKernel::kernel_cache_shrink(
	int32_t totdoc, int32_t numshrink, int32_t *after)
{
	register int32_t i,j,jj,scount;     // 0 in after.
	KERNELCACHE_IDX from=0,to=0;
	int32_t *keep;

	keep=new int32_t[totdoc];
	for(j=0;j<totdoc;j++) {
		keep[j]=1;
	}
	scount=0;
	for(jj=0;(jj<kernel_cache.activenum) && (scount<numshrink);jj++) {
		j=kernel_cache.active2totdoc[jj];
		if(!after[j]) {
			scount++;
			keep[j]=0;
		}
	}

	for(i=0;i<kernel_cache.max_elems;i++) {
		for(jj=0;jj<kernel_cache.activenum;jj++) {
			j=kernel_cache.active2totdoc[jj];
			if(!keep[j]) {
				from++;
			}
			else {
				kernel_cache.buffer[to]=kernel_cache.buffer[from];
				to++;
				from++;
			}
		}
	}

	kernel_cache.activenum=0;
	for(j=0;j<totdoc;j++) {
		if((keep[j]) && (kernel_cache.totdoc2active[j] != -1)) {
			kernel_cache.active2totdoc[kernel_cache.activenum]=j;
			kernel_cache.totdoc2active[j]=kernel_cache.activenum;
			kernel_cache.activenum++;
		}
		else {
			kernel_cache.totdoc2active[j]=-1;
		}
	}

	kernel_cache.max_elems=
		(int32_t)(kernel_cache.buffsize/kernel_cache.activenum);
	if(kernel_cache.max_elems>totdoc) {
		kernel_cache.max_elems=totdoc;
	}

	delete[] keep;

}

void CKernel::kernel_cache_reset_lru()
{
	int32_t maxlru=0,k;

	for(k=0;k<kernel_cache.max_elems;k++) {
		if(maxlru < kernel_cache.lru[k])
			maxlru=kernel_cache.lru[k];
	}
	for(k=0;k<kernel_cache.max_elems;k++) {
		kernel_cache.lru[k]-=maxlru;
	}
}

void CKernel::kernel_cache_cleanup()
{
	delete[] kernel_cache.index;
	delete[] kernel_cache.occu;
	delete[] kernel_cache.lru;
	delete[] kernel_cache.invindex;
	delete[] kernel_cache.active2totdoc;
	delete[] kernel_cache.totdoc2active;
	delete[] kernel_cache.buffer;
	memset(&kernel_cache, 0x0, sizeof(KERNEL_CACHE));
}

int32_t CKernel::kernel_cache_malloc()
{
  int32_t i;

  if(kernel_cache_space_available()) {
    for(i=0;i<kernel_cache.max_elems;i++) {
      if(!kernel_cache.occu[i]) {
	kernel_cache.occu[i]=1;
	kernel_cache.elems++;
	return(i);
      }
    }
  }
  return(-1);
}

void CKernel::kernel_cache_free(int32_t cacheidx)
{
	kernel_cache.occu[cacheidx]=0;
	kernel_cache.elems--;
}

// remove least recently used cache
// element
int32_t CKernel::kernel_cache_free_lru()
{
  register int32_t k,least_elem=-1,least_time;

  least_time=kernel_cache.time+1;
  for(k=0;k<kernel_cache.max_elems;k++) {
    if(kernel_cache.invindex[k] != -1) {
      if(kernel_cache.lru[k]<least_time) {
	least_time=kernel_cache.lru[k];
	least_elem=k;
      }
    }
  }

  if(least_elem != -1) {
    kernel_cache_free(least_elem);
    kernel_cache.index[kernel_cache.invindex[least_elem]]=-1;
    kernel_cache.invindex[least_elem]=-1;
    return(1);
  }
  return(0);
}

// Get a free cache entry. In case cache is full, the lru
// element is removed.
KERNELCACHE_ELEM* CKernel::kernel_cache_clean_and_malloc(int32_t cacheidx)
{
	int32_t result;
	if((result = kernel_cache_malloc()) == -1) {
		if(kernel_cache_free_lru()) {
			result = kernel_cache_malloc();
		}
	}
	kernel_cache.index[cacheidx]=result;
	if(result == -1) {
		return(0);
	}
	kernel_cache.invindex[result]=cacheidx;
	kernel_cache.lru[kernel_cache.index[cacheidx]]=kernel_cache.time; // lru
	return &kernel_cache.buffer[((KERNELCACHE_IDX) kernel_cache.activenum)*kernel_cache.index[cacheidx]];
}
#endif //USE_SVMLIGHT

void CKernel::load(CFile* loader)
{
	SG_SET_LOCALE_C;
	SG_RESET_LOCALE;
}

void CKernel::save(CFile* writer)
{
	int32_t m,n;
	float64_t* km=get_kernel_matrix<float64_t>(m,n, NULL);
	SG_SET_LOCALE_C;
	writer->set_real_matrix(km, m,n);
	delete[] km;
	SG_RESET_LOCALE;
}

void CKernel::remove_lhs_and_rhs()
{
	if (rhs!=lhs)
		SG_UNREF(rhs);
	rhs = NULL;
	num_rhs=0;

	SG_UNREF(lhs);
	lhs = NULL;
	num_lhs=0;
	lhs_equals_rhs=false;

#ifdef USE_SVMLIGHT
	cache_reset();
#endif //USE_SVMLIGHT
}

void CKernel::remove_lhs()
{
	if (rhs==lhs)
		rhs=NULL;
	SG_UNREF(lhs);
	lhs = NULL;
	num_lhs=NULL;
	lhs_equals_rhs=false;
#ifdef USE_SVMLIGHT
	cache_reset();
#endif //USE_SVMLIGHT
}

/// takes all necessary steps if the rhs is removed from kernel
void CKernel::remove_rhs()
{
	if (rhs!=lhs)
		SG_UNREF(rhs);
	rhs = NULL;
	num_rhs=NULL;
	lhs_equals_rhs=false;

#ifdef USE_SVMLIGHT
	cache_reset();
#endif //USE_SVMLIGHT
}

#define ENUM_CASE(n) case n: SG_INFO(#n " "); break;

void CKernel::list_kernel()
{
	SG_INFO( "%p - \"%s\" weight=%1.2f OPT:%s", this, get_name(),
			get_combined_kernel_weight(),
			get_optimization_type()==FASTBUTMEMHUNGRY ? "FASTBUTMEMHUNGRY" :
			"SLOWBUTMEMEFFICIENT");

	switch (get_kernel_type())
	{
		ENUM_CASE(K_UNKNOWN)
		ENUM_CASE(K_LINEAR)
		ENUM_CASE(K_POLY)
		ENUM_CASE(K_GAUSSIAN)
		ENUM_CASE(K_GAUSSIANSHIFT)
		ENUM_CASE(K_GAUSSIANMATCH)
		ENUM_CASE(K_HISTOGRAM)
		ENUM_CASE(K_SALZBERG)
		ENUM_CASE(K_LOCALITYIMPROVED)
		ENUM_CASE(K_SIMPLELOCALITYIMPROVED)
		ENUM_CASE(K_FIXEDDEGREE)
		ENUM_CASE(K_WEIGHTEDDEGREE)
		ENUM_CASE(K_WEIGHTEDDEGREEPOS)
		ENUM_CASE(K_WEIGHTEDDEGREERBF)
		ENUM_CASE(K_WEIGHTEDCOMMWORDSTRING)
		ENUM_CASE(K_POLYMATCH)
		ENUM_CASE(K_ALIGNMENT)
		ENUM_CASE(K_COMMWORDSTRING)
		ENUM_CASE(K_COMMULONGSTRING)
		ENUM_CASE(K_SPECTRUMRBF)
		ENUM_CASE(K_COMBINED)
		ENUM_CASE(K_AUC)
		ENUM_CASE(K_CUSTOM)
		ENUM_CASE(K_SIGMOID)
		ENUM_CASE(K_CHI2)
		ENUM_CASE(K_DIAG)
		ENUM_CASE(K_CONST)
		ENUM_CASE(K_DISTANCE)
		ENUM_CASE(K_LOCALALIGNMENT)
		ENUM_CASE(K_PYRAMIDCHI2)
		ENUM_CASE(K_OLIGO)
		ENUM_CASE(K_MATCHWORD)
		ENUM_CASE(K_TPPK)
		ENUM_CASE(K_REGULATORYMODULES)
		ENUM_CASE(K_SPARSESPATIALSAMPLE)
		ENUM_CASE(K_HISTOGRAMINTERSECTION)
		ENUM_CASE(K_WAVELET)
		ENUM_CASE(K_WAVE)
		ENUM_CASE(K_CAUCHY)
		ENUM_CASE(K_TSTUDENT)
		ENUM_CASE(K_MULTIQUADRIC)
		ENUM_CASE(K_EXPONENTIAL)
<<<<<<< HEAD
		ENUM_CASE(K_RATIONAL_QUADRATIC)
		ENUM_CASE(K_SPHERICAL)
=======
		ENUM_CASE(K_SPLINE)
>>>>>>> 6a2967b0
	}

	switch (get_feature_class())
	{
		ENUM_CASE(C_UNKNOWN)
		ENUM_CASE(C_SIMPLE)
		ENUM_CASE(C_SPARSE)
		ENUM_CASE(C_STRING)
		ENUM_CASE(C_COMBINED)
		ENUM_CASE(C_COMBINED_DOT)
		ENUM_CASE(C_WD)
		ENUM_CASE(C_SPEC)
		ENUM_CASE(C_WEIGHTEDSPEC)
		ENUM_CASE(C_POLY)
		ENUM_CASE(C_ANY)
	}

	switch (get_feature_type())
	{
		ENUM_CASE(F_UNKNOWN)
		ENUM_CASE(F_BOOL)
		ENUM_CASE(F_CHAR)
		ENUM_CASE(F_BYTE)
		ENUM_CASE(F_SHORT)
		ENUM_CASE(F_WORD)
		ENUM_CASE(F_INT)
		ENUM_CASE(F_UINT)
		ENUM_CASE(F_LONG)
		ENUM_CASE(F_ULONG)
		ENUM_CASE(F_SHORTREAL)
		ENUM_CASE(F_DREAL)
		ENUM_CASE(F_LONGREAL)
		ENUM_CASE(F_ANY)
	}
	SG_INFO( "\n");
}
#undef ENUM_CASE

bool CKernel::init_optimization(
	int32_t count, int32_t *IDX, float64_t * weights)
{
   SG_ERROR( "kernel does not support linadd optimization\n");
	return false ;
}

bool CKernel::delete_optimization()
{
   SG_ERROR( "kernel does not support linadd optimization\n");
	return false;
}

float64_t CKernel::compute_optimized(int32_t vector_idx)
{
   SG_ERROR( "kernel does not support linadd optimization\n");
	return 0;
}

void CKernel::compute_batch(
	int32_t num_vec, int32_t* vec_idx, float64_t* target, int32_t num_suppvec,
	int32_t* IDX, float64_t* weights, float64_t factor)
{
   SG_ERROR( "kernel does not support batch computation\n");
}

void CKernel::add_to_normal(int32_t vector_idx, float64_t weight)
{
   SG_ERROR( "kernel does not support linadd optimization, add_to_normal not implemented\n");
}

void CKernel::clear_normal()
{
   SG_ERROR( "kernel does not support linadd optimization, clear_normal not implemented\n");
}

int32_t CKernel::get_num_subkernels()
{
	return 1;
}

void CKernel::compute_by_subkernel(
	int32_t vector_idx, float64_t * subkernel_contrib)
{
   SG_ERROR( "kernel compute_by_subkernel not implemented\n");
}

const float64_t* CKernel::get_subkernel_weights(int32_t &num_weights)
{
	num_weights=1 ;
	return &combined_kernel_weight ;
}

void CKernel::set_subkernel_weights(float64_t* weights, int32_t num_weights)
{
	combined_kernel_weight = weights[0] ;
	if (num_weights!=1)
      SG_ERROR( "number of subkernel weights should be one ...\n");
}

bool CKernel::init_optimization_svm(CSVM * svm)
{
	int32_t num_suppvec=svm->get_num_support_vectors();
	int32_t* sv_idx=new int32_t[num_suppvec];
	float64_t* sv_weight=new float64_t[num_suppvec];

	for (int32_t i=0; i<num_suppvec; i++)
	{
		sv_idx[i]    = svm->get_support_vector(i);
		sv_weight[i] = svm->get_alpha(i);
	}
	bool ret = init_optimization(num_suppvec, sv_idx, sv_weight);

	delete[] sv_idx;
	delete[] sv_weight;
	return ret;
}

void CKernel::load_serializable_post() throw (ShogunException)
{
	CSGObject::load_serializable_post();
	if (lhs_equals_rhs)
		rhs=lhs;
}

void CKernel::save_serializable_pre() throw (ShogunException)
{
	CSGObject::save_serializable_pre();

	if (lhs_equals_rhs)
		rhs=NULL;
}

void CKernel::save_serializable_post() throw (ShogunException)
{
	CSGObject::save_serializable_post();

	if (lhs_equals_rhs)
		rhs=lhs;
}

void CKernel::init()
{
	cache_size=10;
	kernel_matrix=NULL;
	lhs=NULL;
	rhs=NULL;
	num_lhs=0;
	num_rhs=0;
	combined_kernel_weight=1;
	optimization_initialized=false;
	opt_type=FASTBUTMEMHUNGRY;
	properties=KP_NONE;
	normalizer=NULL;

#ifdef USE_SVMLIGHT
	memset(&kernel_cache, 0x0, sizeof(KERNEL_CACHE));
#endif //USE_SVMLIGHT

	set_normalizer(new CIdentityKernelNormalizer());

	m_parameters->add(&cache_size, "cache_size",
					  "Cache size in MB.");
	m_parameters->add((CSGObject**) &lhs, "lhs",
					  "Feature vectors to occur on left hand side.");
	m_parameters->add((CSGObject**) &rhs, "rhs",
					  "Feature vectors to occur on right hand side.");
	m_parameters->add(&lhs_equals_rhs, "lhs_equals_rhs",
					  "If features on lhs are the same as on rhs.");
	m_parameters->add(&num_lhs, "num_lhs",
					  "Number of feature vectors on left hand side.");
	m_parameters->add(&num_rhs, "num_rhs",
					  "Number of feature vectors on right hand side.");
	m_parameters->add(&combined_kernel_weight, "combined_kernel_weight",
					  "Combined kernel weight.");
	m_parameters->add(&optimization_initialized,
					  "optimization_initialized",
					  "Optimization is initialized.");
	m_parameters->add((machine_int_t*) &opt_type, "opt_type",
					  "Optimization type.");
	m_parameters->add(&properties, "properties",
					  "Kernel properties.");
	m_parameters->add((CSGObject**) &normalizer, "normalizer",
					  "Normalize the kernel.");
}<|MERGE_RESOLUTION|>--- conflicted
+++ resolved
@@ -755,12 +755,9 @@
 		ENUM_CASE(K_TSTUDENT)
 		ENUM_CASE(K_MULTIQUADRIC)
 		ENUM_CASE(K_EXPONENTIAL)
-<<<<<<< HEAD
 		ENUM_CASE(K_RATIONAL_QUADRATIC)
 		ENUM_CASE(K_SPHERICAL)
-=======
 		ENUM_CASE(K_SPLINE)
->>>>>>> 6a2967b0
 	}
 
 	switch (get_feature_class())
