/*
 * EXCEPT FOR THE KERNEL CACHING FUNCTIONS WHICH ARE (W) THORSTEN JOACHIMS
 * COPYRIGHT (C) 1999  UNIVERSITAET DORTMUND - ALL RIGHTS RESERVED
 *
 * this program is free software; you can redistribute it and/or modify
 * it under the terms of the GNU General Public License as published by
 * the Free Software Foundation; either version 3 of the License, or
 * (at your option) any later version.
 *
 * Written (W) 1999-2009 Soeren Sonnenburg
 * Written (W) 1999-2008 Gunnar Raetsch
 * Copyright (C) 1999-2009 Fraunhofer Institute FIRST and Max-Planck-Society
 */

#ifndef _KERNEL_H___
#define _KERNEL_H___

#include "lib/common.h"
#include "lib/Signal.h"
#include "lib/File.h"
#include "lib/Mathematics.h"
#include "base/SGObject.h"
#include "features/Features.h"
#include "kernel/KernelNormalizer.h"

#include <vector>
#include <set>
#include <string>

namespace shogun
{
	class CFile;
	class CFeatures;
	class CKernelNormalizer;
	enum EFeatureType;
	enum EFeatureClass;

#ifdef USE_SHORTREAL_KERNELCACHE
	typedef float32_t KERNELCACHE_ELEM;
#else
	typedef float64_t KERNELCACHE_ELEM;
#endif

typedef int64_t KERNELCACHE_IDX;


enum EOptimizationType
{
	FASTBUTMEMHUNGRY,
	SLOWBUTMEMEFFICIENT
};

enum EKernelType
{
	K_UNKNOWN = 0,
	K_LINEAR = 10,
	K_POLY = 20,
	K_GAUSSIAN = 30,
	K_GAUSSIANSHIFT = 32,
	K_GAUSSIANMATCH = 33,
	K_HISTOGRAM = 40,
	K_SALZBERG = 41,
	K_LOCALITYIMPROVED = 50,
	K_SIMPLELOCALITYIMPROVED = 60,
	K_FIXEDDEGREE = 70,
	K_WEIGHTEDDEGREE =    80,
	K_WEIGHTEDDEGREEPOS = 81,
	K_WEIGHTEDDEGREERBF = 82,
	K_WEIGHTEDCOMMWORDSTRING = 90,
	K_POLYMATCH = 100,
	K_ALIGNMENT = 110,
	K_COMMWORDSTRING = 120,
	K_COMMULONGSTRING = 121,
	K_SPECTRUMRBF = 122,
	K_SPECTRUMMISMATCHRBF = 123,
	K_COMBINED = 140,
	K_AUC = 150,
	K_CUSTOM = 160,
	K_SIGMOID = 170,
	K_CHI2 = 180,
	K_DIAG = 190,
	K_CONST = 200,
	K_DISTANCE = 220,
	K_LOCALALIGNMENT = 230,
	K_PYRAMIDCHI2 = 240,
	K_OLIGO = 250,
	K_MATCHWORD = 260,
	K_TPPK = 270,
	K_REGULATORYMODULES = 280,
	K_SPARSESPATIALSAMPLE = 290,
	K_HISTOGRAMINTERSECTION = 300,
	K_WAVELET = 310,
	K_WAVE = 320,
	K_CAUCHY = 330,
	K_TSTUDENT = 340,
	K_RATIONAL_QUADRATIC = 350,
	K_MULTIQUADRIC = 360,
	K_EXPONENTIAL = 370,
	K_SPHERICAL = 380,
<<<<<<< HEAD
	K_SPLINE = 390
=======
	K_ANOVA = 390
>>>>>>> 3a2e2f64
};

enum EKernelProperty
{
	KP_NONE = 0,
	KP_LINADD = 1, 	// Kernels that can be optimized via doing normal updates w + dw
	KP_KERNCOMBINATION = 2,	// Kernels that are infact a linear combination of subkernels K=\sum_i b_i*K_i
	KP_BATCHEVALUATION = 4  // Kernels that can on the fly generate normals in linadd and more quickly/memory efficient process batches instead of single examples
};

/** kernel thread parameters */
template <class T> struct K_THREAD_PARAM
{
	/** kernel */
	CKernel* kernel;
	/** start (unit row) */
	int32_t start;
	/** end (unit row) */
	int32_t end;
	/** start (unit number of elements) */
	int32_t total_start;
	/** end (unit number of elements) */
	int32_t total_end;
	/** m */
	int32_t m;
	/** n */
	int32_t n;
	/** result */
	T* result;
	/** kernel matrix k(i,j)=k(j,i) */
	bool symmetric;
	/** output progress */
	bool verbose;
};

class CSVM;

/** @brief The Kernel base class.
 *
 * Non-mathematically spoken, a kernel is a function
 * that given two input objects \f${\bf x}\f$ and \f${\bf x'}\f$ returns a
 * score describing the similarity of the vectors. The score should be larger
 * when the objects are more similar.
 *
 * It can be defined as
 *
 * \f[
 * k({\bf x},{\bf x'})= \Phi_k({\bf x})\cdot \Phi_k({\bf x'})
 * \f]
 *
 * where \f$\Phi\f$ maps the objects into some potentially high dimensional
 * feature space.
 *
 * Apart from the input features, the base kernel takes only one argument (the
 * size of the kernel cache) that is used to efficiently train kernel-machines
 * like e.g. SVMs.
 *
 * In case you would like to define your own kernel, you only have to define a
 * new compute() function (and the kernel name via get_name() and
 * the kernel type get_kernel_type()). A good example to look at is the
 * GaussianKernel.
 */
class CKernel : public CSGObject
{
	friend class CVarianceKernelNormalizer;
	friend class CSqrtDiagKernelNormalizer;
	friend class CAvgDiagKernelNormalizer;
	friend class CRidgeKernelNormalizer;
	friend class CFirstElementKernelNormalizer;
	friend class CMultitaskKernelNormalizer;
	friend class CMultitaskKernelMklNormalizer;
	friend class CMultitaskKernelMaskNormalizer;
	friend class CMultitaskKernelMaskPairNormalizer;
	friend class CTanimotoKernelNormalizer;
	friend class CDiceKernelNormalizer;
	friend class CZeroMeanCenterKernelNormalizer;

	public:

		/** default constructor
		 *
		 */
		CKernel();


		/** constructor
		 *
		 * @param size cache size
		 */
		CKernel(int32_t size);

		/** constructor
		 *
		 * @param l features for left-hand side
		 * @param r features for right-hand side
		 * @param size cache size
		 */
		CKernel(CFeatures* l, CFeatures* r, int32_t size);

		virtual ~CKernel();

		/** get kernel function for lhs feature vector a
		 * and rhs feature vector b
		 *
		 * @param idx_a index of feature vector a
		 * @param idx_b index of feature vector b
		 * @return computed kernel function
		 */
		inline float64_t kernel(int32_t idx_a, int32_t idx_b)
		{
			if (idx_a<0 || idx_b<0 || idx_a>=num_lhs || idx_b>=num_rhs)
			{
				SG_ERROR("Index out of Range: idx_a=%d/%d idx_b=%d/%d\n",
						idx_a,num_lhs, idx_b,num_rhs);
			}

			return normalizer->normalize(compute(idx_a, idx_b), idx_a, idx_b);
		}

		/** get kernel matrix
		 *
		 * @param dst destination where matrix will be stored
		 * @param m dimension m of matrix
		 * @param n dimension n of matrix
		 */
		void get_kernel_matrix(float64_t** dst, int32_t* m, int32_t* n);


		/**
		 * get column j
		 *
		 * @return the jth column of the kernel matrix
		 */
		virtual std::vector<float64_t> get_kernel_col(int32_t j)
        {

            std::vector<float64_t> col = std::vector<float64_t>(num_rhs);

            for (int32_t i=0; i!=num_rhs; i++)
            {
                col[i] = kernel(i,j);
            }

        	return col;

        }


		/**
		 * get row i
		 *
		 * @return the ith row of the kernel matrix
		 */
		virtual std::vector<float64_t> get_kernel_row(int32_t i)
        {

            std::vector<float64_t> row = std::vector<float64_t>(num_lhs);

            for (int32_t j=0; j!=num_lhs; j++)
            {
                row[j] = kernel(i,j);
            }

        	return row;

        }


		/** get kernel matrix real
		 *
		 * @param m dimension m of matrix
		 * @param n dimension n of matrix
		 * @param target the kernel matrix
		 * @return the kernel matrix
		 */
		template <class T>
		T* get_kernel_matrix(int32_t &m, int32_t &n, T* target)
		{
			T* result = NULL;

			if (!has_features())
				SG_ERROR( "no features assigned to kernel\n");

			if (target && (m!=get_num_vec_lhs() ||
						n!=get_num_vec_rhs()) )
			{
				SG_ERROR( "kernel matrix size mismatch\n");
			}

			m=get_num_vec_lhs();
			n=get_num_vec_rhs();

			int64_t total_num = int64_t(m)*n;

			// if lhs == rhs and sizes match assume k(i,j)=k(j,i)
			bool symmetric= (lhs && lhs==rhs && m==n);

			SG_DEBUG( "returning kernel matrix of size %dx%d\n", m, n);

			if (target)
				result=target;
			else
				result=new T[total_num];

			int32_t num_threads=parallel->get_num_threads();
			if (num_threads < 2)
			{
				K_THREAD_PARAM<T> params;
				params.kernel=this;
				params.result=result;
				params.start=0;
				params.end=m;
				params.total_start=0;
				params.total_end=total_num;
				params.n=n;
				params.m=m;
				params.symmetric=symmetric;
				params.verbose=true;
				get_kernel_matrix_helper<T>((void*) &params);
			}
			else
			{
				pthread_t* threads = new pthread_t[num_threads-1];
				K_THREAD_PARAM<T>* params = new K_THREAD_PARAM<T>[num_threads];
				int64_t step= total_num/num_threads;

				int32_t t;

				num_threads--;
				for (t=0; t<num_threads; t++)
				{
					params[t].kernel = this;
					params[t].result = result;
					params[t].start = compute_row_start(t*step, n, symmetric);
					params[t].end = compute_row_start((t+1)*step, n, symmetric);
					params[t].total_start=t*step;
					params[t].total_end=(t+1)*step;
					params[t].n=n;
					params[t].m=m;
					params[t].symmetric=symmetric;
					params[t].verbose=false;

					int code=pthread_create(&threads[t], NULL,
							CKernel::get_kernel_matrix_helper<T>, (void*)&params[t]);

					if (code != 0)
					{
						SG_WARNING("Thread creation failed (thread %d of %d) "
								"with error:'%s'\n",t, num_threads, strerror(code));
						num_threads=t;
						break;
					}
				}

				params[t].kernel = this;
				params[t].result = result;
				params[t].start = compute_row_start(t*step, n, symmetric);
				params[t].end = m;
				params[t].total_start=t*step;
				params[t].total_end=total_num;
				params[t].n=n;
				params[t].m=m;
				params[t].symmetric=symmetric;
				params[t].verbose=true;
				get_kernel_matrix_helper<T>(&params[t]);

				for (t=0; t<num_threads; t++)
				{
					if (pthread_join(threads[t], NULL) != 0)
						SG_WARNING("pthread_join of thread %d/%d failed\n", t, num_threads);
				}

				delete[] params;
				delete[] threads;
			}

			SG_DONE();

			return result;
		}


		/** initialize kernel
		 *  e.g. setup lhs/rhs of kernel, precompute normalization
		 *  constants etc.
		 *  make sure to check that your kernel can deal with the
		 *  supplied features (!)
		 *
		 *  @param lhs features for left-hand side
		 *  @param rhs features for right-hand side
		 *  @return if init was successful
		 */
		virtual bool init(CFeatures* lhs, CFeatures* rhs);

		/** set the current kernel normalizer
		 *
		 * @return if successful
		 */
		virtual bool set_normalizer(CKernelNormalizer* normalizer);

		/** obtain the current kernel normalizer
		 *
		 * @return the kernel normalizer
		 */
		virtual CKernelNormalizer* get_normalizer();

		/** initialize the current kernel normalizer
		 *  @return if init was successful
		 */
		virtual bool init_normalizer();

		/** clean up your kernel
		 *
		 * base method only removes lhs and rhs
		 * overload to add further cleanup but make sure CKernel::cleanup() is
		 * called
		 */
		virtual void cleanup();

		/** load the kernel matrix
		 *
		 * @param loader File object via which to load data
		 */
		void load(CFile* loader);

		/** save kernel matrix
		 *
		 * @param writer File object via which to save data
		 */
		void save(CFile* writer);

		/** get left-hand side of features used in kernel
		 *
		 * @return features of left-hand side
		 */
		inline CFeatures* get_lhs() { SG_REF(lhs); return lhs; }

		/** get right-hand side of features used in kernel
		 *
		 * @return features of right-hand side
		 */
		inline CFeatures* get_rhs() { SG_REF(rhs); return rhs; }

		/** get number of vectors of lhs features
		 *
		 * @return number of vectors of left-hand side
		 */
		virtual inline int32_t get_num_vec_lhs()
		{
			return num_lhs;
		}

		/** get number of vectors of rhs features
		 *
		 * @return number of vectors of right-hand side
		 */
		virtual inline int32_t get_num_vec_rhs()
		{
			return num_rhs;
		}

		/** test whether features have been assigned to lhs and rhs
		 *
		 * @return true if features are assigned
		 */
		virtual inline bool has_features()
		{
			return lhs && rhs;
		}

		/** test whether features on lhs and rhs are the same
		 *
		 * @return true if features are the same
		 */
		inline bool get_lhs_equals_rhs()
		{
			return lhs_equals_rhs;
		}

		/** remove lhs and rhs from kernel */
		virtual void remove_lhs_and_rhs();

		/** remove lhs from kernel */
		virtual void remove_lhs();

		/** remove rhs from kernel */
		virtual void remove_rhs();

		/** return what type of kernel we are, e.g.
		 * Linear,Polynomial, Gaussian,...
		 *
		 * abstract base method
		 *
		 * @return kernel type
		 */
		virtual EKernelType get_kernel_type()=0 ;

		/** return feature type the kernel can deal with
		 *
		 * abstract base method
		 *
		 * @return feature type
		 */
		virtual EFeatureType get_feature_type()=0;

		/** return feature class the kernel can deal with
		 *
		 * abstract base method
		 *
		 * @return feature class
		 */
		virtual EFeatureClass get_feature_class()=0;

		/** set the size of the kernel cache
		 *
		 * @param size of kernel cache
		 */
		inline void set_cache_size(int32_t size)
		{
			cache_size = size;
#ifdef USE_SVMLIGHT
			cache_reset();
#endif //USE_SVMLIGHT
		}

		/** return the size of the kernel cache
		 *
		 * @return size of kernel cache
		 */
		inline int32_t get_cache_size() { return cache_size; }

#ifdef USE_SVMLIGHT
		/** cache reset */
		inline void cache_reset() { resize_kernel_cache(cache_size); }

		/** get maximum elements in cache
		 *
		 * @return maximum elements in cache
		 */
		inline int32_t get_max_elems_cache() { return kernel_cache.max_elems; }

		/** get activenum cache
		 *
		 * @return activecnum cache
		 */
		inline int32_t get_activenum_cache() { return kernel_cache.activenum; }

		/** get kernel row
		 *
		 * @param docnum docnum
		 * @param active2dnum active2dnum
		 * @param buffer buffer
		 * @param full_line full line
		 */
		void get_kernel_row(
			int32_t docnum, int32_t *active2dnum, float64_t *buffer,
			bool full_line=false);

		/** cache kernel row
		 *
		 * @param x x
		 */
		void cache_kernel_row(int32_t x);

		/** cache multiple kernel rows
		 *
		 * @param key key
		 * @param varnum
		 */
		void cache_multiple_kernel_rows(int32_t* key, int32_t varnum);

		/** kernel cache reset lru */
		void kernel_cache_reset_lru();

		/** kernel cache shrink
		 *
		 * @param totdoc totdoc
		 * @param num_shrink number of shrink
		 * @param after after
		 */
		void kernel_cache_shrink(
			int32_t totdoc, int32_t num_shrink, int32_t *after);

		/** resize kernel cache
		 *
		 * @param size new size
		 * @param regression_hack hack for regression
		 */
		void resize_kernel_cache(KERNELCACHE_IDX size,
			bool regression_hack=false);

		/** set the lru time
		 *
		 * @param t the time to use
		 */
		inline void set_time(int32_t t)
		{
			kernel_cache.time=t;
		}

		/** update lru time of item at given index to avoid removal from cache
		 *
		 * @param cacheidx index in cache
		 * @return if updating was successful
		 */
		inline int32_t kernel_cache_touch(int32_t cacheidx)
		{
			if(kernel_cache.index[cacheidx] != -1)
			{
				kernel_cache.lru[kernel_cache.index[cacheidx]]=kernel_cache.time;
				return(1);
			}
			return(0);
		}

		/** check if row at given index is cached
		 *
		 * @param cacheidx index in cache
		 * @return if row at given index is cached
		 */
		inline int32_t kernel_cache_check(int32_t cacheidx)
		{
			return(kernel_cache.index[cacheidx] >= 0);
		}

		/** check if there is room for one more row in kernel cache
		 *
		 * @return if there is room for one more row in kernel cache
		 */
		inline int32_t kernel_cache_space_available()
		{
			return(kernel_cache.elems < kernel_cache.max_elems);
		}

		/** initialize kernel cache
		 *
		 * @param size size to initialize to
		 * @param regression_hack if hack for regression shall be applied
		 */
		void kernel_cache_init(int32_t size, bool regression_hack=false);

		/** cleanup kernel cache */
		void kernel_cache_cleanup();

#endif //USE_SVMLIGHT

		/** list kernel */
		void list_kernel();

		/** check if kernel has given property
		 *
		 * @param p kernel property
		 * @return if kernel has given property
		 */
		inline bool has_property(EKernelProperty p) { return (properties & p) != 0; }

		/** for optimizable kernels, i.e. kernels where the weight
		 * vector can be computed explicitly (if it fits into memory)
		 */
		virtual void clear_normal();

		/** add vector*factor to 'virtual' normal vector
		 *
		 * @param vector_idx index
		 * @param weight weight
		 */
		virtual void add_to_normal(int32_t vector_idx, float64_t weight);

		/** get optimization type
		 *
		 * @return optimization type
		 */
		inline EOptimizationType get_optimization_type() { return opt_type; }

		/** set optimization type
		 *
		 * @param t optimization type to set
		 */
		virtual inline void set_optimization_type(EOptimizationType t) { opt_type=t;}

		/** check if optimization is initialized
		 *
		 * @return if optimization is initialized
		 */
		inline bool get_is_initialized() { return optimization_initialized; }

		/** initialize optimization
		 *
		 * @param count count
		 * @param IDX index
		 * @param weights weights
		 * @return if initializing was successful
		 */
		virtual bool init_optimization(
			int32_t count, int32_t *IDX, float64_t *weights);

		/** delete optimization
		 *
		 * @return if deleting was successful
		 */
		virtual bool delete_optimization();

		/** initialize optimization
		 *
		 * @param svm svm model
		 * @return if initializing was successful
		 */
		bool init_optimization_svm(CSVM * svm) ;

		/** compute optimized
		 *
		 * @param vector_idx index to compute
		 * @return optimized value at given index
		 */
		virtual float64_t compute_optimized(int32_t vector_idx);

		/** computes output for a batch of examples in an optimized fashion
		 * (favorable if kernel supports it, i.e. has KP_BATCHEVALUATION.  to
		 * the outputvector target (of length num_vec elements) the output for
		 * the examples enumerated in vec_idx are added. therefore make sure
		 * that it is initialized with ZERO. the following num_suppvec, IDX,
		 * alphas arguments are the number of support vectors, their indices
		 * and weights
		 */
		virtual void compute_batch(
			int32_t num_vec, int32_t* vec_idx, float64_t* target,
			int32_t num_suppvec, int32_t* IDX, float64_t* alphas,
			float64_t factor=1.0);

		/** get combined kernel weight
		 *
		 * @return combined kernel weight
		 */
		inline float64_t get_combined_kernel_weight() { return combined_kernel_weight; }

		/** set combined kernel weight
		 *
		 * @param nw new combined kernel weight
		 */
		inline void set_combined_kernel_weight(float64_t nw) { combined_kernel_weight=nw; }

		/** get number of subkernels
		 *
		 * @return number of subkernels
		 */
		virtual int32_t get_num_subkernels();

		/** compute by subkernel
		 *
		 * @param vector_idx index
		 * @param subkernel_contrib subkernel contribution
		 */
		virtual void compute_by_subkernel(
			int32_t vector_idx, float64_t * subkernel_contrib);

		/** get subkernel weights
		 *
		 * @param num_weights number of weights will be stored here
		 * @return subkernel weights
		 */
		virtual const float64_t* get_subkernel_weights(int32_t& num_weights);

		/** set subkernel weights
		 *
		 * @param weights subkernel weights
		 * @param num_weights number of weights
		 */
		virtual void set_subkernel_weights(
			float64_t* weights, int32_t num_weights);

	protected:
		/** set property
		 *
		 * @param p kernel property to set
		 */
		inline void set_property(EKernelProperty p)
		{
			properties |= p;
		}

		/** unset property
		 *
		 * @param p kernel property to unset
		 */
		inline void unset_property(EKernelProperty p)
		{
			properties &= (properties | p) ^ p;
		}

		/** set is initialized
		 *
		 * @param p_init if optimization shall be set to initialized
		 */
		inline void set_is_initialized(bool p_init) { optimization_initialized=p_init; }

		/** compute kernel function for features a and b
		 * idx_{a,b} denote the index of the feature vectors
		 * in the corresponding feature object
		 *
		 * abstract base method
		 *
		 * @param x index a
		 * @param y index b
		 * @return computed kernel function at indices a,b
		 */
		virtual float64_t compute(int32_t x, int32_t y)=0;

		/** compute row start offset for parallel kernel matrix computation
		 *
		 * @param offs offset
		 * @param n number of columns
		 * @param symmetric whether matrix is symmetric
		 */
		int32_t compute_row_start(int64_t offs, int32_t n, bool symmetric)
		{
			int32_t i_start;

			if (symmetric)
				i_start=(int32_t) CMath::floor(n-CMath::sqrt(CMath::sq((float64_t) n)-offs));
			else
				i_start=(int32_t) (offs/int64_t(n));

			return i_start;
		}

		/** helper for computing the kernel matrix in a parallel way
		 *
		 * @param p thread parameters
		 */
		template <class T>
		static void* get_kernel_matrix_helper(void* p)
		{
			K_THREAD_PARAM<T>* params= (K_THREAD_PARAM<T>*) p;
			int32_t i_start=params->start;
			int32_t i_end=params->end;
			CKernel* k=params->kernel;
			T* result=params->result;
			bool symmetric=params->symmetric;
			int32_t n=params->n;
			int32_t m=params->m;
			bool verbose=params->verbose;
			int64_t total_start=params->total_start;
			int64_t total_end=params->total_end;
			int64_t total=total_start;

			for (int32_t i=i_start; i<i_end; i++)
			{
				int32_t j_start=0;

				if (symmetric)
					j_start=i;

				for (int32_t j=j_start; j<n; j++)
				{
					float64_t v=k->kernel(i,j);
					result[i+j*m]=v;

					if (symmetric && i!=j)
						result[j+i*m]=v;

					if (verbose)
					{
						total++;

						if (symmetric && i!=j)
							total++;

						if (total%100 == 0)
							k->SG_PROGRESS(total, total_start, total_end);

						if (CSignal::cancel_computations())
							break;
					}
				}

			}

			return NULL;
		}

		/** Can (optionally) be overridden to post-initialize some member
		 *  variables which are not PARAMETER::ADD'ed.  Make sure that at
		 *  first the overridden method BASE_CLASS::LOAD_SERIALIZABLE_POST
		 *  is called.
		 *
		 *  @exception ShogunException Will be thrown if an error
		 *                             occurres.
		 */
		virtual void load_serializable_post() throw (ShogunException);

		/** Can (optionally) be overridden to pre-initialize some member
		 *  variables which are not PARAMETER::ADD'ed.  Make sure that at
		 *  first the overridden method BASE_CLASS::SAVE_SERIALIZABLE_PRE
		 *  is called.
		 *
		 *  @exception ShogunException Will be thrown if an error
		 *                             occurres.
		 */
		virtual void save_serializable_pre() throw (ShogunException);

		/** Can (optionally) be overridden to post-initialize some member
		 *  variables which are not PARAMETER::ADD'ed.  Make sure that at
		 *  first the overridden method BASE_CLASS::SAVE_SERIALIZABLE_POST
		 *  is called.
		 *
		 *  @exception ShogunException Will be thrown if an error
		 *                             occurres.
		 */
		virtual void save_serializable_post() throw (ShogunException);

	private:
		/** Do basic initialisations like default settings
		 * and registering parameters */
		void init();


#ifdef USE_SVMLIGHT
		/**@ cache kernel evalutations to improve speed */
#ifndef DOXYGEN_SHOULD_SKIP_THIS
		struct KERNEL_CACHE {
			/** index */
			int32_t   *index;
			/** inverse index */
			int32_t   *invindex;
			/** active2totdoc */
			int32_t   *active2totdoc;
			/** totdoc2active */
			int32_t   *totdoc2active;
			/** least recently used */
			int32_t   *lru;
			/** occu */
			int32_t   *occu;
			/** elements */
			int32_t   elems;
			/** max elements */
			int32_t   max_elems;
			/** time */
			int32_t   time;
			/** active num */
			int32_t   activenum;

			/** buffer */
			KERNELCACHE_ELEM  *buffer;
			/** buffer size */
			KERNELCACHE_IDX   buffsize;
		};

		/** kernel thread parameters */
		struct S_KTHREAD_PARAM
		{
			/** kernel */
			CKernel* kernel;
			/** kernel cache */
			KERNEL_CACHE* kernel_cache;
			/** cache */
			KERNELCACHE_ELEM** cache;
			/** uncached rows */
			int32_t* uncached_rows;
			/** number of uncached rows */
			int32_t num_uncached;
			/** needs computation */
			uint8_t* needs_computation;
			/** start */
			int32_t start;
			/** end */
			int32_t end;
			/** of vectors */
			int32_t num_vectors;
		};
#endif // DOXYGEN_SHOULD_SKIP_THIS

		//@{
		static void* cache_multiple_kernel_row_helper(void* p);

		/// init kernel cache of size megabytes
		void   kernel_cache_free(int32_t cacheidx);
		int32_t   kernel_cache_malloc();
		int32_t   kernel_cache_free_lru();
		KERNELCACHE_ELEM *kernel_cache_clean_and_malloc(int32_t cacheidx);
#endif //USE_SVMLIGHT
		//@}

	protected:
		/// cache_size in MB
		int32_t cache_size;

#ifdef USE_SVMLIGHT
		/// kernel cache
		KERNEL_CACHE kernel_cache;
#endif //USE_SVMLIGHT

		/// this *COULD* store the whole kernel matrix
		/// usually not applicable / necessary to compute the whole matrix
		KERNELCACHE_ELEM* kernel_matrix;

		/// feature vectors to occur on left hand side
		CFeatures* lhs;
		/// feature vectors to occur on right hand side
		CFeatures* rhs;

		/// lhs
		bool lhs_equals_rhs;

		/// number of feature vectors on left hand side
		int32_t num_lhs;
		/// number of feature vectors on right hand side
		int32_t num_rhs;

		/** combined kernel weight */
		float64_t combined_kernel_weight;

		/** if optimization is initialized */
		bool optimization_initialized;
		/** optimization type (currently FASTBUTMEMHUNGRY and
		 * SLOWBUTMEMEFFICIENT)
		 */
		EOptimizationType opt_type;

		/** kernel properties */
		uint64_t  properties;

		/** normalize the kernel(i,j) function based on this normalization
		 * function */
		CKernelNormalizer* normalizer;
};

}
#endif /* _KERNEL_H__ */<|MERGE_RESOLUTION|>--- conflicted
+++ resolved
@@ -97,11 +97,8 @@
 	K_MULTIQUADRIC = 360,
 	K_EXPONENTIAL = 370,
 	K_SPHERICAL = 380,
-<<<<<<< HEAD
-	K_SPLINE = 390
-=======
-	K_ANOVA = 390
->>>>>>> 3a2e2f64
+	K_SPLINE = 390,
+	K_ANOVA = 400
 };
 
 enum EKernelProperty
