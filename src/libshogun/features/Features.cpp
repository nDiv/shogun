--- conflicted
+++ resolved
@@ -302,11 +302,7 @@
 
 	size_t length=sizeof(index_t)*subset_len;
 
-<<<<<<< HEAD
-	m_subset_idx=(index_t*)malloc(length);
-=======
 	m_subset_idx=(int32_t*) SG_MALLOC(length);
->>>>>>> 6e929853
 	if (!m_subset_idx)
 		SG_ERROR("Allocating %ld bytes failes\n", length);
 
@@ -329,11 +325,7 @@
 	size_t length = sizeof(index_t)*m_subset_len;
 
 	*subset_len=m_subset_len;
-<<<<<<< HEAD
-	*subset_idx=(index_t*)malloc(length);
-=======
 	*subset_idx=(int32_t*) SG_MALLOC(length);
->>>>>>> 6e929853
 	if (!*subset_idx)
 		SG_ERROR("Allocating %ld bytes failes\n", length);
 	memcpy(*subset_idx, m_subset_idx, length);
