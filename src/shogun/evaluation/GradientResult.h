/*
 * This program is free software; you can redistribute it and/or modify
 * it under the terms of the GNU General Public License as published by
 * the Free Software Foundation; either version 3 of the License, or
 * (at your option) any later version.
 *
 * Copyright (C) 2012 Jacob Walker
 */

#ifndef CGRADIENTRESULT_H_
#define CGRADIENTRESULT_H_

#include <shogun/evaluation/EvaluationResult.h>
#include <shogun/lib/Map.h>
#include <shogun/lib/SGString.h>

namespace shogun
{

/** @brief GradientResult is a container class
 * that returns results from GradientEvaluation.
 * It contains the function value as well as its
 * gradient.
 *  */
class CGradientResult: public CEvaluationResult
{

public:

	/*Constructor*/
	CGradientResult();

	/*Destructor*/
	virtual ~CGradientResult();

	/** Returns the name of the SGSerializable instance.  It MUST BE
	 *  the CLASS NAME without the prefixed `C'.
	 *
	 *  @return name of the SGSerializable
	 */
	inline virtual const char* get_name() const
	{
		return "GradientResult";
	}

	/** return what type of result we are.
	 *
	 *
	 * @return result type
	 */
	virtual EEvaluationResultType get_result_type()
	{
		return GRADIENTEVALUATION_RESULT;
	}

	/*Function value*/
	SGVector<float64_t> quantity;

	/*Function Gradient*/
	CMap<TParameter*, SGVector<float64_t> > gradient;

	/*Which objects do the gradient parameters belong to?*/
	CMap<TParameter*, CSGObject*>  parameter_dictionary;

	/*Total number of variables represented by the gradient*/
	index_t total_variables;

	/** Returns the function value
	 * and gradient contained in the object.
	 */
	void print_result()
	{
		SG_SPRINT("Quantity: [");

		for (index_t i = 0; i < quantity.vlen; i++)
			SG_SPRINT("%f, ", quantity[i]);

		SG_SPRINT("] ");

		SG_SPRINT("Gradient: [");

		for (index_t i = 0; i < gradient.get_num_elements(); i++)
		{
			char* name = gradient.get_node_ptr(i)->key->m_name;
			for (index_t j = 0; j < gradient.get_element_ptr(i)->vlen; j++)
				SG_SPRINT("%s: %f, ", (*gradient.get_element_ptr(i))[j], name);
		}
<<<<<<< HEAD

=======
>>>>>>> c6470fb8
		SG_SPRINT("]\n");

		SG_SPRINT("Total Variables: %i\n", total_variables);

	}
};

} /* namespace shogun */

#endif /* CGRADIENTRESULT_H_ */<|MERGE_RESOLUTION|>--- conflicted
+++ resolved
@@ -85,10 +85,6 @@
 			for (index_t j = 0; j < gradient.get_element_ptr(i)->vlen; j++)
 				SG_SPRINT("%s: %f, ", (*gradient.get_element_ptr(i))[j], name);
 		}
-<<<<<<< HEAD
-
-=======
->>>>>>> c6470fb8
 		SG_SPRINT("]\n");
 
 		SG_SPRINT("Total Variables: %i\n", total_variables);
